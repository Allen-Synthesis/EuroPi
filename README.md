# EuroPi

The EuroPi is a fully user reprogrammable module based on the [Raspberry Pi Pico](https://www.raspberrypi.com/products/raspberry-pi-pico/), which allows users to process inputs and controls to produce outputs based on code written in Python. The entire project is open-source.


This repository relates to the EuroPi module, however some users may be expecting to see what is now referred to as the 'EuroPi Prototype'. The repository for this (now deprecated) module [can be found here](https://github.com/roryjamesallen/EuroPi-Prototype)

You can find more about this (including a project diary) and other projects of mine on [my website](https://www.allensynthesis.co.uk)

![Imgur](https://i.imgur.com/wHL7558.png)

## Capabilities

* 6 0-10V Control Voltage outputs, each with indicator LED
* 2 Knobs with 12 bit resolution
* 2 Push Buttons
* 1 0-12V Control Voltage input with 12 bit resolution
* 1 Digital input for external clocking or gate sources
* 128x32 OLED Display
* I²C expansion header on the rear for extra sensors or outputs

### Improvements on the Prototype version

* All outputs are the full Eurorack unipolar range of 0-10V, previously only 0-3.3V
* Two inputs, previously no way to accept input from other modules
* The buttons have hardware debouncing to allow users to change out capacitor values for reduced accidental 'double click'
* A 10 pin Eurorack shrouded power header is now used to prevent accidental reverse powering of the module
* The 5V supply for the Pico is now regulated down from the +12V supply, so no 5V rail is required from your Eurorack power supply
* The power supply is now diode protected to prevent back-powering your rack when the module is connected via USB
* All jacks are protected from overvoltage input (previously the Pico GPIO pin was directly exposed to any input, potentially leading to damage)

### Documentation

<<<<<<< HEAD
**Hardware**: Details of the hardware can be found at [hardware/README.md](/hardware/README.md). Additionally the [BoM](hardware/bill_of_materials.md) and the [build guild](hardware/build_guide.md) can be found in the hardware folder.
=======
**Hardware**: Details of the hardware can be found at [hardware README](hardware/README.md). Additionally the [BoM](hardware/bill_of_materials.md) and the [build guide](hardware/build_guide.md) can be found in the hardware folder.

>>>>>>> aabe2c63

**Software**: Before using any of the software, follow the instructions in [programming_instructions.md](software/programming_instructions.md) to set up and calibrate your module.

The EuroPi firmware API documentation can be found at https://allen-synthesis.github.io/EuroPi/. This documentation will explain all of the available features of the EuroPi firmware API. It also includes some examples of how to use various features of the firmware as well as [interesting_things.md](software/interesting_things.md).

If you would like to extend any of the features of the EuroPi software, you can view the firmware source code at [europi.py](software/firmware/europi.py).

### Issues
If you find any bugs, either in the software, the hardware, or the documentation, please create an Issue by clicking the 'Issue' tab along the top.  
Please feel free to create any issue you see fit, I'll either attempt to fix it or explain it.  
There are Issue templates available, so please choose whichever is most relevant, depending on if your Issue is a hardware or software bug, if it's a documentation error or suggestion, if it's a question about the project as a whole, or a suggestion about the project as a whole.


### License

This module, and any documentation included in this repository, is entirely "free" software and hardware, under different licenses depending on the software, hardware, and documentation itself.

* Software: [Apache 2.0](software/LICENSE)
* Hardware: [CERN OHL-S v2](hardware/LICENSE)
* Documentation: [CC0 1.0](LICENSE)

Anyone is welcome to design their own versions of the idea, or modify my designs.
The only thing I would ask is that you refrain from using the brand name 'Allen Synthesis' on your DIY builds if they have modified my files in any way, just to prevent any confusion if they end up being re-sold or distributed. This is in line with section 8.2 of the CERN license. You may use the brand name if you have simply copied the files from this repository to replicate without modification.
  
If you have a bug fix or improvement that you think is worth sharing, then feel free to send over any pictures or documentation and it can be merged with the main project!
 
### Disclaimer
 
Recreate any of the files found in this repository at your own risk; I will attempt to solve any issues that you might have with my designs, but I can't guarantee that there are not minor bugs in any of the documents, both hardware and software.<|MERGE_RESOLUTION|>--- conflicted
+++ resolved
@@ -31,12 +31,8 @@
 
 ### Documentation
 
-<<<<<<< HEAD
-**Hardware**: Details of the hardware can be found at [hardware/README.md](/hardware/README.md). Additionally the [BoM](hardware/bill_of_materials.md) and the [build guild](hardware/build_guide.md) can be found in the hardware folder.
-=======
 **Hardware**: Details of the hardware can be found at [hardware README](hardware/README.md). Additionally the [BoM](hardware/bill_of_materials.md) and the [build guide](hardware/build_guide.md) can be found in the hardware folder.
 
->>>>>>> aabe2c63
 
 **Software**: Before using any of the software, follow the instructions in [programming_instructions.md](software/programming_instructions.md) to set up and calibrate your module.
 
