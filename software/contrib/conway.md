--- conflicted
+++ resolved
@@ -87,12 +87,8 @@
 Size 3: [-2, -4, -6, 12]      -> 0.0, 7.071068
 Size 4: [0, 0, 0]             -> 0.0, 0.0
 ```
-<<<<<<< HEAD
-we would assume we have reached stasis, as the mean and standard deviation of the size-4 buckets are less than 1.0.
-=======
 we would assume we have reached stasis, as the mean and standard deviation of the size-4 buckets are
 less than 1.0.
->>>>>>> d9bf0b16
 
 ## LFO Rate Variablility
 
