import configuration
from configuration import ConfigFile, ConfigSpec


# sub-key constants for CPU_FREQS dict (see below)
# the Europi default is to overclock, so to avoid confusion about the default
# not being "default" just use a different word
# fmt: off
DEFAULT_FREQ = "normal"
OVERCLOCKED_FREQ = "overclocked"
UNDERCLOCKED_FREQ = "underclocked"
# fmt: on

# Supported Pico model types
MODEL_PICO = "pico"
MODEL_PICO_H = "pico h"
MODEL_PICO_W = "pico w"
MODEL_PICO_2 = "pico 2"
MODEL_PICO_2W = "pico 2w"

# Default & overclocked CPU frequencies for supported boards
# Key: board type (corresponds to EUROPI_MODEL setting)
# Sub-key: "default" or "overclocked" or "underclocked"
# fmt: off
CPU_FREQS = {
    MODEL_PICO: {
        DEFAULT_FREQ: 125_000_000,      # Pico default frequency is 125MHz
        OVERCLOCKED_FREQ: 250_000_000,  # Overclocked frequency is 250MHz
        UNDERCLOCKED_FREQ: 75_000_000   # Underclock to 75MHz
    },
    MODEL_PICO_2: {
        DEFAULT_FREQ: 150_000_000,      # Pico 2 default frequency is 150MHz
        OVERCLOCKED_FREQ: 300_000_000,  # Overclocked frequency is 300MHz
        UNDERCLOCKED_FREQ: 75_000_000,  # Underclock to 75MHz
    },
    MODEL_PICO_2W: {
        DEFAULT_FREQ: 150_000_000,      # Pico 2 W default frequency is 150MHz
        OVERCLOCKED_FREQ: 300_000_000,  # Overclocked frequency is 300MHz
        UNDERCLOCKED_FREQ: 75_000_000,  # Underclock to 75MHz
    },
    MODEL_PICO_H: {
        DEFAULT_FREQ: 125_000_000,      # Pico H default frequency is 125MHz
        OVERCLOCKED_FREQ: 250_000_000,  # Overclocked frequency is 250MHz
        UNDERCLOCKED_FREQ: 75_000_000,  # Underclock to 75MHz
    },
    MODEL_PICO_W: {
        DEFAULT_FREQ: 125_000_000,      # Pico W default frequency is 125MHz
        OVERCLOCKED_FREQ: 250_000_000,  # Overclocked frequency is 250MHz
        UNDERCLOCKED_FREQ: 75_000_000,  # Underclock to 75MHz
    }
}
# fmt: on


class EuroPiConfig:
    """This class provides EuroPi's global config points.

    To override the default values, create /config/EuroPiConfig.json on the Raspberry Pi Pico
    and populate it with a JSON object. e.g. if your build has the oled mounted upside-down compared
    to normal, the contents of /config/EuroPiConfig.json should look like this:

    {
        "ROTATE_DISPLAY": true
    }
    """

    @classmethod
    def config_points(cls):
        # fmt: off
        return [
            # EuroPi revision -- this is currently unused, but reserved for future expansion
            configuration.choice(
                name="EUROPI_MODEL",
                choices = ["europi"],
                default="europi",
            ),

            # CPU & board settings
            configuration.choice(
                name="PICO_MODEL",
                choices=[
                    MODEL_PICO,
                    MODEL_PICO_W,
                    MODEL_PICO_H,
                    MODEL_PICO_2,
                    MODEL_PICO_2W,
                ],
                default=MODEL_PICO,
            ),
            configuration.choice(
                name="CPU_FREQ",
                choices=[
                    DEFAULT_FREQ,
                    OVERCLOCKED_FREQ,
                    UNDERCLOCKED_FREQ,
                ],
                default=OVERCLOCKED_FREQ,
            ),

            # Display settings
            configuration.boolean(
                name="ROTATE_DISPLAY",
                default=False,
            ),
            configuration.integer(
                name="DISPLAY_WIDTH",
                minimum=8,
                maximum=1024,
                default=128,
                danger=True,
            ),
            configuration.integer(
                name="DISPLAY_HEIGHT",
                minimum=8,
                maximum=1024,
                default=32,
                danger=True,
            ),
            configuration.choice(
                name="DISPLAY_SDA",
                choices=[0, 2, 4, 6, 8, 10, 12, 14, 16, 18, 20, 26],
                default=0,
                danger=True,
            ),
            configuration.choice(
                name="DISPLAY_SCL",
                choices=[1, 3, 5, 7, 9, 11, 13, 15, 17, 19, 21, 27],
                default=1,
                danger=True,
            ),
            configuration.choice(
                name="DISPLAY_CHANNEL",
                choices=[0, 1],
                default=0,
                danger=True,
            ),
<<<<<<< HEAD
            configuration.choice(
=======
            configuration.integer(
                name="DISPLAY_CONTRAST",
                minimum=0,
                maximum=255,
                default=255
            ),
            configuration.integer(
>>>>>>> 85fe6a5b
                name="DISPLAY_FREQUENCY",
                choices=[
                    100000,  # 100k (Sm)
                    400000,  # 400k (Fm)
                    1000000, # 1M   (Fm+)
                    1700000, # 1.7M (Hs)
                    3400000, # 3.4M (Hs)
                    5000000, # 5M   (UFm)
                ],
                default=400000,
                danger=True,
            ),

            # External I2C connection (header between Pico & power connector)
            configuration.choice(
                name="EXTERNAL_I2C_SDA",
                choices=[0, 2, 4, 6, 8, 10, 12, 14, 16, 18, 20, 26],
                default=2,
            ),
            configuration.choice(
                name="EXTERNAL_I2C_SCL",
                choices=[1, 3, 5, 7, 9, 11, 13, 15, 17, 19, 21, 27],
                default=3,
            ),
            configuration.choice(
                name="EXTERNAL_I2C_CHANNEL",
                choices=[0, 1],
                default=1,
            ),
            configuration.choice(
                name="EXTERNAL_I2C_FREQUENCY",
                choices=[
                    100000,  # 100k (Sm)
                    400000,  # 400k (Fm)
                    1000000, # 1M   (Fm+)
                    1700000, # 1.7M (Hs)
                    3400000, # 3.4M (Hs)
                    5000000, # 5M   (UFm)
                ],
                default=100000,
            ),
            configuration.integer(
                name="EXTERNAL_I2C_TIMEOUT",
                minimum=0,
                maximum=5000,
                default=1000
            ),

            # I/O voltage settings
            configuration.floatingPoint(
                name="MAX_OUTPUT_VOLTAGE",
                minimum=1.0,
                maximum=10.0,
                default=10.0,
            ),
            configuration.floatingPoint(
                name="MAX_INPUT_VOLTAGE",
                minimum=1.0,
                maximum=12.0,
                default=10.0,
            ),
            configuration.floatingPoint(
                name="GATE_VOLTAGE",
                minimum=1.0,
                maximum=10.0,
                default=5.0,
            ),

            # Menu settings
            configuration.boolean(
                name="MENU_AFTER_POWER_ON",
                default=False,
            ),
        ]
        # fmt: on


def load_europi_config():
    return ConfigFile.load_config(EuroPiConfig, ConfigSpec(EuroPiConfig.config_points()))<|MERGE_RESOLUTION|>--- conflicted
+++ resolved
@@ -103,6 +103,12 @@
                 default=False,
             ),
             configuration.integer(
+                name="DISPLAY_CONTRAST",
+                minimum=0,
+                maximum=255,
+                default=255,
+            ),
+            configuration.integer(
                 name="DISPLAY_WIDTH",
                 minimum=8,
                 maximum=1024,
@@ -133,18 +139,8 @@
                 choices=[0, 1],
                 default=0,
                 danger=True,
-            ),
-<<<<<<< HEAD
-            configuration.choice(
-=======
-            configuration.integer(
-                name="DISPLAY_CONTRAST",
-                minimum=0,
-                maximum=255,
-                default=255
-            ),
-            configuration.integer(
->>>>>>> 85fe6a5b
+            ),            
+            configuration.choice(
                 name="DISPLAY_FREQUENCY",
                 choices=[
                     100000,  # 100k (Sm)
